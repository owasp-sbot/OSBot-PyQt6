--- conflicted
+++ resolved
@@ -1,11 +1,6 @@
 [tool.poetry]
-<<<<<<< HEAD
 name        = "osbot_pyqt6"
-version     = "v0.2.1"
-=======
-name        = "owasp_pyqt6"
 version     = "v0.2.2"
->>>>>>> f2399eac
 description = "OSBot-PyQt6"
 authors     = ["Dinis Cruz <dinis.cruz@owasp.org>"]
 license     = "Apache 2.0"
